/**
 * Licensed to the Apache Software Foundation (ASF) under one or more
 * contributor license agreements.  See the NOTICE file distributed with
 * this work for additional information regarding copyright ownership.
 * The ASF licenses this file to You under the Apache License, Version 2.0
 * (the "License"); you may not use this file except in compliance with
 * the License.  You may obtain a copy of the License at
 *
 *    http://www.apache.org/licenses/LICENSE-2.0
 *
 * Unless required by applicable law or agreed to in writing, software
 * distributed under the License is distributed on an "AS IS" BASIS,
 * WITHOUT WARRANTIES OR CONDITIONS OF ANY KIND, either express or implied.
 * See the License for the specific language governing permissions and
 * limitations under the License.
 */
package kafka.server

import kafka.cluster.{Broker, Partition, Replica}
import collection._
import mutable.HashMap
import org.I0Itec.zkclient.ZkClient
import java.util.concurrent.atomic.AtomicBoolean
import kafka.utils._
import kafka.log.LogManager
import kafka.metrics.KafkaMetricsGroup
import com.yammer.metrics.core.Gauge
import java.util.concurrent.TimeUnit
import kafka.common._
import kafka.api.{StopReplicaRequest, PartitionStateInfo, LeaderAndIsrRequest}
import kafka.controller.KafkaController


object ReplicaManager {
  val UnknownLogEndOffset = -1L
}

class ReplicaManager(val config: KafkaConfig, 
                     time: Time, 
                     val zkClient: ZkClient, 
                     scheduler: Scheduler,
                     val logManager: LogManager) extends Logging with KafkaMetricsGroup {
  /* epoch of the controller that last changed the leader */
  @volatile var controllerEpoch: Int = KafkaController.InitialControllerEpoch - 1
  private val allPartitions = new Pool[(String, Int), Partition]
  private var leaderPartitions = new mutable.HashSet[Partition]()
  private val leaderPartitionsLock = new Object
  val replicaFetcherManager = new ReplicaFetcherManager(config, this)
  this.logIdent = "Replica Manager on Broker " + config.brokerId + ": "
  private val highWatermarkCheckPointThreadStarted = new AtomicBoolean(false)
  val highWatermarkCheckpoints = config.logDirs.map(dir => (dir, new HighwaterMarkCheckpoint(dir))).toMap

  newGauge(
    "LeaderCount",
    new Gauge[Int] {
      def getValue = leaderPartitions.size
    }
  )
  newGauge(
    "UnderReplicatedPartitions",
    new Gauge[Int] {
      def getValue = {
        leaderPartitionsLock synchronized {
          leaderPartitions.count(_.isUnderReplicated)
        }
      }
    }
  )
  val isrExpandRate = newMeter("IsrExpandsPerSec",  "expands", TimeUnit.SECONDS)
  val isrShrinkRate = newMeter("ISRShrinksPerSec",  "shrinks", TimeUnit.SECONDS)


  def startHighWaterMarksCheckPointThread() = {
    if(highWatermarkCheckPointThreadStarted.compareAndSet(false, true))
<<<<<<< HEAD
      scheduler.schedule("highwatermark-checkpoint", checkpointHighWatermarks, period = config.highWaterMarkCheckpointIntervalMs, unit = TimeUnit.MILLISECONDS)
=======
      kafkaScheduler.scheduleWithRate(checkpointHighWatermarks, "highwatermark-checkpoint-thread", 0, config.replicaHighWatermarkCheckpointIntervalMs)
>>>>>>> a4095319
  }

  /**
   * This function is only used in two places: in Partition.updateISR() and KafkaApis.handleProducerRequest().
   * In the former case, the partition should have been created, in the latter case, return -1 will put the request into purgatory
   */
  def getReplicationFactorForPartition(topic: String, partitionId: Int) = {
    val partitionOpt = getPartition(topic, partitionId)
    partitionOpt match {
      case Some(partition) =>
        partition.replicationFactor
      case None =>
        -1
    }
  }

  def startup() {
    // start ISR expiration thread
<<<<<<< HEAD
    scheduler.schedule("isr-expiration", maybeShrinkIsr, period = config.replicaMaxLagTimeMs, unit = TimeUnit.MILLISECONDS)
=======
    kafkaScheduler.scheduleWithRate(maybeShrinkIsr, "isr-expiration-thread-", 0, config.replicaLagTimeMaxMs)
>>>>>>> a4095319
  }

  def stopReplica(topic: String, partitionId: Int, deletePartition: Boolean): Short  = {
    trace("Handling stop replica for partition [%s, %d]".format(topic, partitionId))
    val errorCode = ErrorMapping.NoError
    getReplica(topic, partitionId) match {
      case Some(replica) =>
        replicaFetcherManager.removeFetcher(topic, partitionId)
        /* TODO: handle deleteLog in a better way */
        //if (deletePartition)
        //  logManager.deleteLog(topic, partition)
        leaderPartitionsLock synchronized {
          leaderPartitions -= replica.partition
        }
        allPartitions.remove((topic, partitionId))
        info("After removing partition (%s, %d), the rest of allReplicas is: [%s]".format(topic, partitionId, allPartitions))
      case None => //do nothing if replica no longer exists
    }
    trace("Finish handling stop replica [%s, %d]".format(topic, partitionId))
    errorCode
  }

  def stopReplicas(stopReplicaRequest: StopReplicaRequest): (mutable.Map[(String, Int), Short], Short) = {
    val responseMap = new collection.mutable.HashMap[(String, Int), Short]
    if(stopReplicaRequest.controllerEpoch < controllerEpoch) {
      error("Received stop replica request from an old controller epoch %d.".format(stopReplicaRequest.controllerEpoch) +
        " Latest known controller epoch is %d " + controllerEpoch)
      (responseMap, ErrorMapping.StaleControllerEpochCode)
    } else {
      controllerEpoch = stopReplicaRequest.controllerEpoch
      val responseMap = new HashMap[(String, Int), Short]
      for((topic, partitionId) <- stopReplicaRequest.partitions){
        val errorCode = stopReplica(topic, partitionId, stopReplicaRequest.deletePartitions)
        responseMap.put((topic, partitionId), errorCode)
      }
      (responseMap, ErrorMapping.NoError)
    }
  }

  def getOrCreatePartition(topic: String, partitionId: Int, replicationFactor: Int): Partition = {
    var partition = allPartitions.get((topic, partitionId))
    if (partition == null) {
      allPartitions.putIfNotExists((topic, partitionId), new Partition(topic, partitionId, replicationFactor, time, this))
      partition = allPartitions.get((topic, partitionId))
    }
    partition
  }

  def getPartition(topic: String, partitionId: Int): Option[Partition] = {
    val partition = allPartitions.get((topic, partitionId))
    if (partition == null)
      None
    else
      Some(partition)
  }

  def getReplicaOrException(topic: String, partition: Int): Replica = {
    val replicaOpt = getReplica(topic, partition)
    if(replicaOpt.isDefined)
      return replicaOpt.get
    else
      throw new ReplicaNotAvailableException("Replica %d is not available for partiton [%s, %d] yet".format(config.brokerId, topic, partition))
  }

  def getLeaderReplicaIfLocal(topic: String, partitionId: Int): Replica =  {
    val partitionOpt = getPartition(topic, partitionId)
    partitionOpt match {
      case None =>
        throw new UnknownTopicOrPartitionException("Topic %s partition %d doesn't exist on %d".format(topic, partitionId, config.brokerId))
      case Some(partition) =>
        partition.leaderReplicaIfLocal match {
          case Some(leaderReplica) => leaderReplica
          case None =>
            throw new LeaderNotAvailableException("Leader not local for topic %s partition %d on broker %d"
                    .format(topic, partitionId, config.brokerId))
        }
    }
  }

  def getReplica(topic: String, partitionId: Int, replicaId: Int = config.brokerId): Option[Replica] =  {
    val partitionOpt = getPartition(topic, partitionId)
    partitionOpt match {
      case None => None
      case Some(partition) => partition.getReplica(replicaId)
    }
  }

  def becomeLeaderOrFollower(leaderAndISRRequest: LeaderAndIsrRequest): (collection.Map[(String, Int), Short], Short) = {
    info("Handling leader and isr request %s".format(leaderAndISRRequest))
    val responseMap = new collection.mutable.HashMap[(String, Int), Short]
    if(leaderAndISRRequest.controllerEpoch < controllerEpoch) {
      error("Received leader and isr request from an old controller epoch %d.".format(leaderAndISRRequest.controllerEpoch) +
        " Latest known controller epoch is %d " + controllerEpoch)
      (responseMap, ErrorMapping.StaleControllerEpochCode)
    }else {
      controllerEpoch = leaderAndISRRequest.controllerEpoch
      for((topicAndPartition, partitionStateInfo) <- leaderAndISRRequest.partitionStateInfos) {
        var errorCode = ErrorMapping.NoError
        val topic = topicAndPartition._1
        val partitionId = topicAndPartition._2

        val requestedLeaderId = partitionStateInfo.leaderIsrAndControllerEpoch.leaderAndIsr.leader
        try {
          if(requestedLeaderId == config.brokerId)
            makeLeader(topic, partitionId, partitionStateInfo)
          else
            makeFollower(topic, partitionId, partitionStateInfo, leaderAndISRRequest.leaders)
        } catch {
          case e =>
            error("Error processing leaderAndISR request %s".format(leaderAndISRRequest), e)
            errorCode = ErrorMapping.codeFor(e.getClass.asInstanceOf[Class[Throwable]])
        }
        responseMap.put(topicAndPartition, errorCode)
      }
      info("Completed leader and isr request %s".format(leaderAndISRRequest))
      replicaFetcherManager.shutdownIdleFetcherThreads()
      (responseMap, ErrorMapping.NoError)
    }
  }

  private def makeLeader(topic: String, partitionId: Int, partitionStateInfo: PartitionStateInfo) = {
    val leaderIsrAndControllerEpoch = partitionStateInfo.leaderIsrAndControllerEpoch
    info("Becoming Leader for topic [%s] partition [%d]".format(topic, partitionId))
    val partition = getOrCreatePartition(topic, partitionId, partitionStateInfo.replicationFactor)
    if (partition.makeLeader(topic, partitionId, leaderIsrAndControllerEpoch)) {
      // also add this partition to the list of partitions for which the leader is the current broker
      leaderPartitionsLock synchronized {
        leaderPartitions += partition
      } 
    }
    info("Completed the leader state transition for topic %s partition %d".format(topic, partitionId))
  }

  private def makeFollower(topic: String, partitionId: Int, partitionStateInfo: PartitionStateInfo,
                           liveBrokers: Set[Broker]) {
    val leaderIsrAndControllerEpoch = partitionStateInfo.leaderIsrAndControllerEpoch
    val leaderBrokerId: Int = leaderIsrAndControllerEpoch.leaderAndIsr.leader
    info("Starting the follower state transition to follow leader %d for topic %s partition %d"
                 .format(leaderBrokerId, topic, partitionId))

    val partition = getOrCreatePartition(topic, partitionId, partitionStateInfo.replicationFactor)
    if (partition.makeFollower(topic, partitionId, leaderIsrAndControllerEpoch, liveBrokers)) {
      // remove this replica's partition from the ISR expiration queue
      leaderPartitionsLock synchronized {
        leaderPartitions -= partition
      }
    }
  }

  private def maybeShrinkIsr(): Unit = {
    trace("Evaluating ISR list of partitions to see which replicas can be removed from the ISR")
    leaderPartitionsLock synchronized {
      leaderPartitions.foreach(partition => partition.maybeShrinkIsr(config.replicaLagTimeMaxMs, config.replicaLagMaxMessages))
    }
  }

  def recordFollowerPosition(topic: String, partitionId: Int, replicaId: Int, offset: Long) = {
    val partitionOpt = getPartition(topic, partitionId)
    if(partitionOpt.isDefined) {
      partitionOpt.get.updateLeaderHWAndMaybeExpandIsr(replicaId, offset)
    } else {
      warn("While recording the follower position, the partition [%s, %d] hasn't been created, skip updating leader HW".format(topic, partitionId))
    }
  }

  /**
   * Flushes the highwatermark value for all partitions to the highwatermark file
   */
  def checkpointHighWatermarks() {
    val replicas = allPartitions.values.map(_.getReplica(config.brokerId)).collect{case Some(replica) => replica}
    val replicasByDir = replicas.filter(_.log.isDefined).groupBy(_.log.get.dir.getParent)
    for((dir, reps) <- replicasByDir) {
      val hwms = reps.map(r => (TopicAndPartition(r.topic, r.partitionId) -> r.highWatermark)).toMap
      highWatermarkCheckpoints(dir).write(hwms)
    }
  }

  def shutdown() {
    info("Shut down")
    replicaFetcherManager.shutdown()
    checkpointHighWatermarks()
    info("Shutted down completely")
  }
}<|MERGE_RESOLUTION|>--- conflicted
+++ resolved
@@ -72,11 +72,7 @@
 
   def startHighWaterMarksCheckPointThread() = {
     if(highWatermarkCheckPointThreadStarted.compareAndSet(false, true))
-<<<<<<< HEAD
-      scheduler.schedule("highwatermark-checkpoint", checkpointHighWatermarks, period = config.highWaterMarkCheckpointIntervalMs, unit = TimeUnit.MILLISECONDS)
-=======
-      kafkaScheduler.scheduleWithRate(checkpointHighWatermarks, "highwatermark-checkpoint-thread", 0, config.replicaHighWatermarkCheckpointIntervalMs)
->>>>>>> a4095319
+      scheduler.schedule("highwatermark-checkpoint", checkpointHighWatermarks, period = config.replicaHighWatermarkCheckpointIntervalMs, unit = TimeUnit.MILLISECONDS)
   }
 
   /**
@@ -95,11 +91,7 @@
 
   def startup() {
     // start ISR expiration thread
-<<<<<<< HEAD
-    scheduler.schedule("isr-expiration", maybeShrinkIsr, period = config.replicaMaxLagTimeMs, unit = TimeUnit.MILLISECONDS)
-=======
-    kafkaScheduler.scheduleWithRate(maybeShrinkIsr, "isr-expiration-thread-", 0, config.replicaLagTimeMaxMs)
->>>>>>> a4095319
+    scheduler.schedule("isr-expiration", maybeShrinkIsr, period = config.replicaLagTimeMaxMs, unit = TimeUnit.MILLISECONDS)
   }
 
   def stopReplica(topic: String, partitionId: Int, deletePartition: Boolean): Short  = {
